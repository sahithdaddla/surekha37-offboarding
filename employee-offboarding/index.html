--- conflicted
+++ resolved
@@ -538,11 +538,8 @@
 
         async function checkDuplicateEmployeeId(employeeId) {
             try {
-<<<<<<< HEAD
+
                 const response = await fetch(`http://56.228.41.185:3601/api/submissions/search/${encodeURIComponent(employeeId)}`);
-=======
-                const response = await fetch(`http://3.85.61.23:3601/api/submissions/search/${encodeURIComponent(employeeId)}`);
->>>>>>> 2967da7b
                 if (!response.ok) {
                     throw new Error('Failed to check duplicate employee ID');
                 }
@@ -556,11 +553,8 @@
 
         async function checkDuplicateEmail(email) {
             try {
-<<<<<<< HEAD
+
                 const response = await fetch(`http://56.228.41.185:3601/api/submissions/search/${encodeURIComponent(email)}`);
-=======
-                const response = await fetch(`http://3.85.61.23:3601/api/submissions/search/${encodeURIComponent(email)}`);
->>>>>>> 2967da7b
                 if (!response.ok) {
                     throw new Error('Failed to check duplicate email');
                 }
@@ -859,11 +853,7 @@
                         feedback: document.getElementById('feedback').value.trim() || null
                     };
 
-<<<<<<< HEAD
                     const response = await fetch('http://56.228.41.185:3601/api/submissions', {
-=======
-                    const response = await fetch('http://3.85.61.23:3601/api/submissions', {
->>>>>>> 2967da7b
                         method: 'POST',
                         headers: { 'Content-Type': 'application/json' },
                         body: JSON.stringify(submissionData)
